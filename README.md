# multifunctional

[![PyPI](https://img.shields.io/pypi/v/multifunctional.svg)][pypi status]
[![Status](https://img.shields.io/pypi/status/multifunctional.svg)][pypi status]
[![Python Version](https://img.shields.io/pypi/pyversions/multifunctional)][pypi status]
[![License](https://img.shields.io/pypi/l/multifunctional)][license]

[![Read the documentation at https://multifunctional.readthedocs.io/](https://img.shields.io/readthedocs/multifunctional/latest.svg?label=Read%20the%20Docs)][read the docs]
[![Tests](https://github.com/brightway-lca/multifunctional/actions/workflows/python-test.yml/badge.svg)][tests]
[![Codecov](https://codecov.io/gh/brightway-lca/multifunctional/branch/main/graph/badge.svg)][codecov]

[![pre-commit](https://img.shields.io/badge/pre--commit-enabled-brightgreen?logo=pre-commit&logoColor=white)][pre-commit]
[![Black](https://img.shields.io/badge/code%20style-black-000000.svg)][black]

[pypi status]: https://pypi.org/project/multifunctional/
[read the docs]: https://multifunctional.readthedocs.io/
[tests]: https://github.com/brightway-lca/multifunctional/actions?workflow=Tests
[codecov]: https://app.codecov.io/gh/brightway-lca/multifunctional
[pre-commit]: https://github.com/pre-commit/pre-commit
[black]: https://github.com/psf/black

Handling multifunctional activities in the Brightway LCA software framework.

## Installation

You can install _multifunctional_ via [pip] from [PyPI]:

```console
$ pip install multifunctional
```

It is also available on `anaconda` using `mamba` or `conda` at the `cmutel` channel:

```console
mamba install -c conda-forge -c cmutel multifunctional
```

## Usage

Multifunctional activities can lead to linear algebra problems which don't have exactly one solution. Therefore, we commonly need to apply a handling function to either partition such activities, or otherwise manipulate their data such that they allow for the creation of a non-singular, square technosphere matrix.

This library is designed around the following workflow:

<<<<<<< HEAD
1. When starting a database that will have multifunctional activities, the user creates an instance of `MultifunctionalDatabase`, and selects a classifier that will find and label the multifunctional activities.
1. A multifunctional activity is created and saved to the database by a user. A multifunctional activity is any activity with multiple functional flows, either outputs (e.g. products) or input (e.g. wastes).
1. The user provides a handling function of this activity, such as substitution, allocation, etc.
=======
1. A multifunctional process is created and saved to the database by a user. A multifunctional process is any process with multiple functional flows, either outputs (e.g. products) and/or input (e.g. wastes).
1. The user provides a handling function of this process, such as substitution, allocation, etc.
>>>>>>> 6b88752e
1. When this database is processed, this library will apply the handling function, and create a square matrix for the database.

More functionality is planned; see [limitations](#limitations).

## How does it work?

<<<<<<< HEAD
1. Users label functional exchanges when creating them: ``exchange_instance['functional'] = True``.
1. Saving a functional flow exchange will automatically create a new `product` node in the supply chain graph (if necessary).
1. Users give multifunctional activities a handler function label: ``activity_instance['handler'] = 'some_handler_function_label'``. Handler function labels are strings.
1. Handler functions are mapped in `multifunctional.handler_mapping`. This library provides a default set of handling functions (see below); users may also add custom hanfdlers.
=======
1. LCA distinguishes processes and products. brightway introduces a new classification at the product level where products are either defined as goods or wastes.
   This classification is consistently maintained within a project, meaning that the same product cannot be classified as a good in one process and as a waste in another process.
   Or in other words, all intermediate flows of the same product carry the same classification (good OR waste).
1. brightway determines functional flows based on the good/waste classification of the flows of a process.
   Functional flows are defined as process outputs that are goods and process inputs that are wastes.

1. Adding a functional flow exchange will automatically create a new `product` node in the supply chain graph (if necessary).
1. Multi-functional processes are handled by handler functions. Handler functions are mapped in `multifunctional.handler_mapping`. This library provides a default set of handling functions (see below); users may also add custom handlers.
>>>>>>> 6b88752e
1. When the database is processed, the handler functions are executed, and if necessary, virtual activities are created. The processed array will create a square matrix.

## What does the user need to do?

1. Users specify products to be either goods or wastes when creating them the first time (this can be changed later, but may lead to changes in multiple processes): ``product['waste'] = False``.
1. Users need to specify which allocation method is to be used to resolve multi-functionality (e.g. economic allocation or substitution) and users need to provide the required data (e.g. prices or substitute product) so that multi-functionality can be resolved by one of the handlers.
Users give multifunctional activities a handler function label: ``activity_instance['handler'] = 'some_handler_function_label'``. Handler function labels are strings.

## Limitations

* This library current only works with the default SQlite backend

## Contributing

Contributions are very welcome.
To learn more, see the [Contributor Guide][Contributor Guide].

## License

Distributed under the terms of the [BSD 3 Clause license][License],
_multifunctional_ is free and open source software.

## Issues

If you encounter any problems,
please [file an issue][Issue Tracker] along with a detailed description.


<!-- github-only -->

[command-line reference]: https://multifunctional.readthedocs.io/en/latest/usage.html
[License]: https://github.com/brightway-lca/multifunctional/blob/main/LICENSE
[Contributor Guide]: https://github.com/brightway-lca/multifunctional/blob/main/CONTRIBUTING.md
[Issue Tracker]: https://github.com/brightway-lca/multifunctional/issues


## Building the Documentation

You can build the documentation locally by installing the documentation Conda environment:

```bash
conda env create -f docs/environment.yml
```

activating the environment

```bash
conda activate sphinx_multifunctional
```

and [running the build command](https://www.sphinx-doc.org/en/master/man/sphinx-build.html#sphinx-build):

```bash
sphinx-build docs _build/html --builder=html --jobs=auto --write-all; open _build/html/index.html
```<|MERGE_RESOLUTION|>--- conflicted
+++ resolved
@@ -41,26 +41,14 @@
 
 This library is designed around the following workflow:
 
-<<<<<<< HEAD
-1. When starting a database that will have multifunctional activities, the user creates an instance of `MultifunctionalDatabase`, and selects a classifier that will find and label the multifunctional activities.
-1. A multifunctional activity is created and saved to the database by a user. A multifunctional activity is any activity with multiple functional flows, either outputs (e.g. products) or input (e.g. wastes).
-1. The user provides a handling function of this activity, such as substitution, allocation, etc.
-=======
 1. A multifunctional process is created and saved to the database by a user. A multifunctional process is any process with multiple functional flows, either outputs (e.g. products) and/or input (e.g. wastes).
 1. The user provides a handling function of this process, such as substitution, allocation, etc.
->>>>>>> 6b88752e
 1. When this database is processed, this library will apply the handling function, and create a square matrix for the database.
 
 More functionality is planned; see [limitations](#limitations).
 
 ## How does it work?
 
-<<<<<<< HEAD
-1. Users label functional exchanges when creating them: ``exchange_instance['functional'] = True``.
-1. Saving a functional flow exchange will automatically create a new `product` node in the supply chain graph (if necessary).
-1. Users give multifunctional activities a handler function label: ``activity_instance['handler'] = 'some_handler_function_label'``. Handler function labels are strings.
-1. Handler functions are mapped in `multifunctional.handler_mapping`. This library provides a default set of handling functions (see below); users may also add custom hanfdlers.
-=======
 1. LCA distinguishes processes and products. brightway introduces a new classification at the product level where products are either defined as goods or wastes.
    This classification is consistently maintained within a project, meaning that the same product cannot be classified as a good in one process and as a waste in another process.
    Or in other words, all intermediate flows of the same product carry the same classification (good OR waste).
@@ -69,7 +57,6 @@
 
 1. Adding a functional flow exchange will automatically create a new `product` node in the supply chain graph (if necessary).
 1. Multi-functional processes are handled by handler functions. Handler functions are mapped in `multifunctional.handler_mapping`. This library provides a default set of handling functions (see below); users may also add custom handlers.
->>>>>>> 6b88752e
 1. When the database is processed, the handler functions are executed, and if necessary, virtual activities are created. The processed array will create a square matrix.
 
 ## What does the user need to do?
